mod expr;
mod ket;
mod matrix;
mod procedure;

use std::{
    collections::HashMap,
    io::{stdin, Read},
};

use expr::{parse_expr, Expr};
use matrix::Matrix;
use num_complex::Complex64;
use pest::iterators::{Pair, Pairs};
use pest::Parser;
use pest_derive::Parser;

#[derive(Parser)]
#[grammar = "src/grammar.pest"]
struct QParser;

type Ident = String;

#[derive(Debug, PartialEq)]
enum ParserError {
    MalformedMatrix,
    EmptyMatrix,
}

#[derive(Debug, PartialEq, Clone)]
enum Value {
    Expression(Expr<Complex64, String>),
    Ket(Vec<Expr<Complex64, String>>),
}

<<<<<<< HEAD
#[derive(Debug)]
enum Unit {
    Matrix(Matrix<Expr<Complex64, String>>),
    Procedured(Procedure),
    Unitary(Unitary),
}

#[derive(Debug, PartialEq)]
=======
#[derive(Debug, PartialEq, Clone)]
>>>>>>> a5d6d92e
struct Variable {
    value: Value,
}

<<<<<<< HEAD
type Procedure = Program;
=======
#[derive(Debug, Clone)]
struct Procedure {
    parameters: Vec<Ident>,
    program: Program,
}
>>>>>>> a5d6d92e

#[derive(Debug, Default, Clone)]
struct Unitary {
    parameters: Vec<Ident>,
    steps: Vec<(Unit, Vec<usize>)>,
}

#[derive(Debug, Clone)]
struct Qubit {
    value: Value,
}

#[derive(Debug, Default, Clone)]
struct Program {
    variables: HashMap<Ident, Variable>,
    procedures: HashMap<Ident, Procedure>,
    unitaries: HashMap<Ident, Unitary>,
    qubits: HashMap<Ident, Qubit>,
}

impl Program {
    fn parse_variable_assignment(
        &self,
        pairs: &mut Pairs<Rule>,
    ) -> Result<(Ident, Variable), ParserError> {
        let p = pairs.clone();
        let name = pairs
            .next()
            .expect(&format!("assignment should have an identifier, ({p:#?})"))
            .as_str()
            .to_string();
        let value = pairs
            .next()
            .expect(&format!("assignment should have an identifier, ({p:#?})"));
        match value.as_rule() {
            Rule::ketValue => {
                let ket = self.parse_ket(value.into_inner().next().expect("ketValue has ket"))?;
                Ok((name, Variable { value: ket }))
            }
            Rule::singleValue => {
                let value = parse_expr(value.into_inner());
                Ok((
                    name,
                    Variable {
                        value: Value::Expression(value),
                    },
                ))
            }
            rule => unreachable!("expected a variable assignment, found {rule:#?}"),
        }
    }

    fn parse_unitary(&self, pair: Pair<Rule>) -> Result<(Ident, Unitary), ParserError> {
        match pair.as_rule() {
            Rule::functionUnitary => {
                let mut parts = pair.into_inner();
                let name = parts.next().expect("unitary does not have a name");
                let parameters = parts
                    .next()
                    .expect("unitary does not have parameters")
                    .into_inner()
                    .map(|param| param.as_str().to_string())
                    .collect();
                let mut unit = Unitary {
                    parameters,
                    steps: Vec::new(),
                };

                while let Some(stmt) = parts.next() {
                    // TODO: parse statements for thingy
                }
                Ok((name.to_string(), unit))
            }
            Rule::matrixUnitary => {
                let mut parts = pair.into_inner();
                let name = parts.next().expect("matrix unitary does not have a name");
                let matrix = self.parse_matrix(
                    parts
                        .next()
                        .expect("matrix unitary has a matrix")
                        .into_inner(),
                );
                // TODO: decompose matrix to unitary
                Ok((name.to_string(), Unitary::default()))
            }
            rule => unreachable!("expected a unitary, found {rule:#?}"),
        }
    }

    fn parse_single_qubit(&self, pair: Pair<Rule>) -> Result<(Ident, Qubit), ParserError> {
        match pair.as_rule() {
            Rule::singleQbitAssignment => {
                let mut parts = pair.clone().into_inner();
                let name = parts.next().expect("assignment has identifier");
                let value = parts.next().expect("assignment has value");
                let val = match value.as_rule() {
                    Rule::ket => self.parse_ket(value)?,
                    Rule::ident => Value::Expression(Expr::Var(name.to_string())),
                    rule => unreachable!("expected a qubit initialisation value, found {rule:#?}"),
                };
                Ok((name.to_string(), Qubit { value: val }))
            }
            rule => unreachable!("expected a qubit assignment, found {rule:#?}"),
        }
    }

    fn parse(&mut self, pairs: Pairs<Rule>) -> () {
        for pair in pairs {
            match pair.as_rule() {
                Rule::variableAssignment => {
                    let (name, val) = self
                        .parse_variable_assignment(&mut pair.into_inner())
                        .expect("variable assignment not correct");
                    self.variables.insert(name, val);
                }
                Rule::singleQbitAssignment => {
                    let (name, val) = self
                        .parse_single_qubit(pair)
                        .expect("qubit assignment not correct");
                    self.qubits.insert(name, val);
                }
                Rule::functionUnitary | Rule::matrixUnitary => {
                    let (name, unitary) = self.parse_unitary(pair).expect("unitary not valid");
                    self.unitaries.insert(name, unitary);
                }
                Rule::procedure => {
                    let (name, procedure) =
                        self.parse_procedure(pair).expect("procedure not valid");
                    self.procedures.insert(name, procedure);
                }
                rule => unreachable!("expected a statement, found {rule:#?}"),
            }
        }
    }
}

fn main() {
    let mut file = String::new();
    match stdin().lock().read_to_string(&mut file) {
        Ok(len) => eprintln!("read input with length {len}"),
        Err(_) => todo!(),
    }
    eprintln!("input was: \n\n{file}");
    let mut program = Program::default();

    match QParser::parse(Rule::program, file.as_str()) {
        Ok(pairs) => {
            program.parse(pairs);
            println!("parsed: {:#?}", program)
        }
        Err(_) => todo!(),
    }
}

#[cfg(test)]
mod test {
    use core::f64;

    use num_complex::{Complex, Complex64};
    use pest::Parser;

    use crate::{parse_expr, Expr, Program, QParser, Rule, Value, Variable};

    fn test_frame_expr(input: &str, correct: Expr<Complex64, String>) {
        let pairs = QParser::parse(Rule::expr, input).unwrap();
        println!("pairs: {pairs:#?}");
        assert_eq!(parse_expr(pairs), correct)
    }

    #[test]
    fn test_math_parser_add() {
        test_frame_expr("5+3", Expr::Res(Complex::new(8.0, 0.0)));
    }

    #[test]
    fn test_math_parser_multiply() {
        test_frame_expr("5*3", Expr::Res(Complex::new(15.0, 0.0)));
    }

    #[test]
    fn test_math_parser_negate() {
        test_frame_expr("4 * -3", Expr::Res(Complex::new(-12.0, 0.0)));
    }

    #[test]
    fn test_math_parser_subtract() {
        test_frame_expr("4-3", Expr::Res(Complex::new(1.0, 0.0)));
    }

    #[test]
    fn test_math_parser_pi() {
        test_frame_expr("pi", Expr::Res(Complex::new(f64::consts::PI, 0.0)));
    }

    #[test]
    fn test_math_parser_sqrt() {
        test_frame_expr("sqrt(2)", Expr::Res(Complex::new(f64::consts::SQRT_2, 0.0)));
    }

    fn test_frame_assignment(input: &str, name: &str, correct: Value) {
        let mut pairs = QParser::parse(Rule::variableAssignment, input)
            .unwrap()
            .next()
            .unwrap()
            .into_inner();
        let program = Program::default();
        let (n, v) = program.parse_variable_assignment(&mut pairs).unwrap();
        assert_eq!(v, Variable { value: correct });
        assert_eq!(n, name.to_string());
    }

    #[test]
    fn test_assignment_ket() {
        test_frame_assignment(
            "let wowa = (13,53 - 69)",
            "wowa",
            Value::Ket(vec![
                Expr::Res(Complex::new(13.0, 0.0)),
                Expr::Res(Complex::new(53.0 - 69.0, 0.0)),
            ]),
        );
    }

    #[test]
    fn test_assignment_number() {
        test_frame_assignment(
            "let br3e = 29 * 33 - 19i",
            "br3e",
            Value::Expression(Expr::Res(Complex::new(29.0 * 33.0, -19.0))),
        );
    }
}<|MERGE_RESOLUTION|>--- conflicted
+++ resolved
@@ -33,31 +33,23 @@
     Ket(Vec<Expr<Complex64, String>>),
 }
 
-<<<<<<< HEAD
-#[derive(Debug)]
+#[derive(Debug, Clone)]
 enum Unit {
     Matrix(Matrix<Expr<Complex64, String>>),
     Procedured(Procedure),
     Unitary(Unitary),
 }
 
-#[derive(Debug, PartialEq)]
-=======
 #[derive(Debug, PartialEq, Clone)]
->>>>>>> a5d6d92e
 struct Variable {
     value: Value,
 }
 
-<<<<<<< HEAD
-type Procedure = Program;
-=======
 #[derive(Debug, Clone)]
 struct Procedure {
     parameters: Vec<Ident>,
     program: Program,
 }
->>>>>>> a5d6d92e
 
 #[derive(Debug, Default, Clone)]
 struct Unitary {
